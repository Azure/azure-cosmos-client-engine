// Copyright (c) Microsoft Corporation.
// Licensed under the MIT License.

use std::collections::HashMap;

use crate::query::{
    node::PipelineNodeResult, plan::HybridSearchQueryInfo, query_result::QueryResultShape,
    DataRequest, PartitionKeyRange, SortOrder,
};

mod hybrid;
mod non_streaming;
mod read_many;
mod sorting;
mod state;
mod streaming;
mod unordered;

use hybrid::HybridSearchStrategy;
use non_streaming::NonStreamingStrategy;
use read_many::ReadManyStrategy;
use state::PartitionState;
use state::QueryChunkState;
use streaming::StreamingStrategy;
use unordered::UnorderedStrategy;

/// An item producer handles merging results from several partitions into a single stream of results.
///
/// The single-partition result streams are merged according to the variant of the producer selected when the producer is initialized.
/// The producer is only responsible for handling ordering the results, other query operations like aggregations or offset/limit
/// are handled by the pipeline that runs after a specific item has been produced.
/// Ordering can't really be done by the pipeline though, since it may require buffering results from some or all partitions.
/// So, before the pipeline runs, the producer is responsible for actually organizing the initial set of results in the correct order.
// --
// This uses a common Rust pattern for internal-only "dynamic dispatch" called "enum dispatch".
// True dynamic dispatch, using `dyn` has an increased runtime cost and hides information from the optimizer leading to even more performance loss.
// Since this is an internal API, we can use an enum to select the strategy at runtime and delegate methods to the appropriate concrete strategy type.
// This dispatch should be no worse than a virtual function call, and is often quite a lot better.
// See https://crates.io/crates/enum_dispatch for more on this pattern (we're not using that crate, but we're doing what it does manually).
#[derive(Debug)]
pub enum ItemProducer {
    /// Results are not re-ordered by the query and should be ordered by the partition key range minimum.
    Unordered(UnorderedStrategy),
    /// Results should be merged by comparing the sort order of the `ORDER BY` items. Results can be streamed, because each partition will provide data in a global order.
    Streaming(StreamingStrategy),
    /// Results should be merged by comparing the sort order of the `ORDER BY` items. Results cannot be streamed, because each partition will provide data in a local order.
    NonStreaming(NonStreamingStrategy),
<<<<<<< HEAD
    /// Results should be merged by reading each partition individually, exhausting one partition before moving to the next.
    /// Final ordering should happen once all results are available.
    ReadMany(ReadManyStrategy),
=======
    /// The query is a hybrid search query.
    Hybrid(HybridSearchStrategy),
>>>>>>> 81c9b0e9
}

pub fn create_partition_state(
    pkranges: impl IntoIterator<Item = PartitionKeyRange>,
) -> Vec<PartitionState> {
    let mut partitions = pkranges
        .into_iter()
        .enumerate()
        .map(|(i, p)| PartitionState::new(i, p))
        .collect::<Vec<_>>();
    partitions.sort();
    partitions
}

pub fn create_query_chunk_states(
    query_chunks: &Vec<HashMap<String, Vec<(usize, String, String)>>>,
) -> Vec<QueryChunkState> {
    let mut chunk_states = Vec::with_capacity(query_chunks.len());

    for i in 0..query_chunks.len() {
        let map = &query_chunks[i];

        let key: String = map
            .keys()
            .next()
            .cloned()
            .expect("Expected exactly one key in each hashmap");

        let query = create_query_chunk_query(&key, &map);
        tracing::trace!(?query, "created query chunk query from partitioned items");

        chunk_states.push(QueryChunkState::new(i, key, query));
    }
    chunk_states
}

fn create_query_chunk_query(
    key: &str,
    map: &HashMap<String, Vec<(usize, String, String)>>,
) -> String {
    let identities = map
        .get(key)
        .expect("Expected exactly one entry in each hashmap");

    if identities.is_empty() {
        return "SELECT * FROM c WHERE 1 = 0".to_string();
    }

    let conditions = identities
        .iter()
        .map(|(_, id, _)| format!("( c.id = '{id}' )"))
        .collect::<Vec<_>>()
        .join(" OR ");

    format!("SELECT * FROM c WHERE ( {conditions} )")
}

impl ItemProducer {
    /// Creates a producer for queries without ORDER BY clauses.
    ///
    /// This strategy processes partitions sequentially in partition key range order,
    /// exhausting one partition completely before moving to the next.
    ///
    /// Use this for queries that don't require global ordering across partitions.
    pub fn unordered(
        pkranges: impl IntoIterator<Item = PartitionKeyRange>,
        result_shape: QueryResultShape,
    ) -> Self {
        Self::Unordered(UnorderedStrategy::new(pkranges, result_shape))
    }

    /// Creates a producer for ORDER BY queries where each partition returns globally sorted results.
    ///
    /// This strategy can stream results immediately because it assumes each partition's results
    /// are already sorted in the global order. It maintains a small buffer per partition and
    /// continuously merges the "head" items to produce the next globally ordered result.
    ///
    /// Use this when:
    /// - The query has an ORDER BY clause
    /// - Each partition's results are sorted in the same global order
    /// - You want to stream results without waiting for all partitions to complete
    pub fn streaming(
        pkranges: impl IntoIterator<Item = PartitionKeyRange>,
        sorting: Vec<SortOrder>,
    ) -> Self {
        Self::Streaming(StreamingStrategy::new(pkranges, sorting))
    }

    /// Creates a producer for ORDER BY queries where partitions return locally sorted results.
    ///
    /// This strategy buffers ALL results from ALL partitions before returning any items.
    /// It uses a binary heap to sort results globally after collecting everything.
    /// No results can be streamed until all partitions are completely exhausted.
    ///
    /// Use this when:
    /// - The query has an ORDER BY clause
    /// - Each partition's results are only sorted locally (not in global order)
    /// - You can afford to buffer the entire result set in memory
    /// - Correctness is more important than streaming performance
    pub fn non_streaming(
        pkranges: impl IntoIterator<Item = PartitionKeyRange>,
        sorting: Vec<SortOrder>,
    ) -> Self {
        Self::NonStreaming(NonStreamingStrategy::new(pkranges, sorting))
    }

<<<<<<< HEAD
    /// Creates a producer for read many operations.
    ///
    /// This strategy processes query chunks sequentially, where each chunk will map to its own partition key range.
    /// It will exhaust one chunk completely before moving to the next.
    pub fn read_many(query_chunks: Vec<HashMap<String, Vec<(usize, String, String)>>>) -> Self {
        Self::ReadMany(ReadManyStrategy::new(query_chunks))
=======
    /// Creates a producer for Hybrid search queries (which include Full-Text searches, and Rank Fusion operations)
    pub fn hybrid(
        pkranges: impl IntoIterator<Item = PartitionKeyRange>,
        hybrid_search_query_info: HybridSearchQueryInfo,
    ) -> crate::Result<Self> {
        Ok(Self::Hybrid(HybridSearchStrategy::new(
            pkranges,
            hybrid_search_query_info,
        )?))
>>>>>>> 81c9b0e9
    }

    /// Gets the [`DataRequest`]s that must be performed in order to add additional data to the partition buffers.
    pub fn data_requests(&mut self) -> crate::Result<Vec<DataRequest>> {
        // The default value for Vec is an empty vec, which doesn't allocate until items are added.
        match self {
            ItemProducer::Unordered(s) => Ok(s.requests()),
            ItemProducer::Streaming(s) => Ok(s.requests()),
            ItemProducer::NonStreaming(s) => Ok(s.requests()),
<<<<<<< HEAD
            ItemProducer::ReadMany(s) => Ok(s.requests()),
=======
            ItemProducer::Hybrid(s) => s.requests(),
>>>>>>> 81c9b0e9
        }
    }

    /// Provides additional data for the given partition.
    pub fn provide_data(
        &mut self,
        pkrange_id: &str,
        request_id: u64,
        data: &[u8],
        continuation: Option<String>,
    ) -> crate::Result<()> {
        match self {
            ItemProducer::Unordered(s) => s.provide_data(pkrange_id, data, continuation),
            ItemProducer::Streaming(s) => s.provide_data(pkrange_id, data, continuation),
            ItemProducer::NonStreaming(s) => s.provide_data(pkrange_id, data, continuation),
<<<<<<< HEAD
            ItemProducer::ReadMany(s) => s.provide_data(pkrange_id, data, continuation),
=======
            ItemProducer::Hybrid(s) => s.provide_data(pkrange_id, request_id, data, continuation),
>>>>>>> 81c9b0e9
        }
    }

    /// Requests the next item from the cross-partition result stream.
    #[tracing::instrument(level = "trace", skip(self))]
    pub fn produce_item(&mut self) -> crate::Result<PipelineNodeResult> {
        match self {
            ItemProducer::Unordered(s) => s.produce_item(),
            ItemProducer::Streaming(s) => s.produce_item(),
            ItemProducer::NonStreaming(s) => s.produce_item(),
<<<<<<< HEAD
            ItemProducer::ReadMany(s) => s.produce_item(),
=======
            ItemProducer::Hybrid(s) => s.produce_item(),
>>>>>>> 81c9b0e9
        }
    }
}

#[cfg(test)]
mod tests {
    use std::collections::{HashMap, VecDeque};

    use serde::{Deserialize, Serialize};
    use serde_json::json;

    use crate::{
        query::{
            query_result::{FeedResponse, QueryResultShape},
            PartitionKeyRange, QueryResult,
        },
        ErrorKind,
    };

    use super::*;

    #[derive(Debug, Deserialize, Serialize, PartialEq, Eq)]
    pub struct Item {
        id: String,
        pk: String,
        title: String,
    }

    impl Item {
        pub fn new(id: impl Into<String>, pk: impl Into<String>, title: impl Into<String>) -> Self {
            Self {
                id: id.into(),
                pk: pk.into(),
                title: title.into(),
            }
        }
    }

    pub type TestPage = (Option<String>, Vec<QueryResult>);

    fn create_item(
        pkrange_id: &str,
        id: impl Into<String>,
        order_by_items: Vec<serde_json::Value>,
    ) -> QueryResult {
        let id = id.into();
        let item = Item::new(
            id.clone(),
            pkrange_id.to_string(),
            format!("{pkrange_id} / {id}"),
        );
        if order_by_items.is_empty() {
            QueryResult::RawPayload(serde_json::value::to_raw_value(&item).unwrap())
        } else {
            let order_by_items = order_by_items
                .into_iter()
                .map(|value| serde_json::from_value(value).unwrap())
                .collect();
            QueryResult::OrderBy {
                order_by_items,
                payload: serde_json::value::to_raw_value(&item).unwrap(),
            }
        }
    }

    /// Helper function to serialize QueryResult items back into the JSON format expected by the gateway
    fn serialize_query_results(results: &[QueryResult]) -> crate::Result<Vec<u8>> {
        let wrapper = FeedResponse {
            documents: results.to_vec(),
        };
        let json = serde_json::to_vec(&wrapper).map_err(|e| {
            ErrorKind::InternalError
                .with_message(format!("failed to serialize query results: {}", e))
        })?;
        Ok(json)
    }

    fn run_producer(
        producer: &mut ItemProducer,
        mut partitions: HashMap<String, VecDeque<TestPage>>,
    ) -> crate::Result<Vec<Item>> {
        let mut items = Vec::new();
        loop {
            let requests = producer.data_requests()?;
            for request in requests {
                let pkrange_id = request.pkrange_id.to_string();
                if let Some(pages) = partitions.get_mut(&pkrange_id) {
                    let (token, query_results) =
                        pages.pop_front().unwrap_or_else(|| (None, Vec::new()));
                    assert_eq!(
                        request.continuation, token,
                        "continuation token should match the one provided in the request"
                    );
                    let next_token = pages.front().and_then(|(t, _)| t.clone());

                    // Serialize QueryResult items to JSON bytes in the appropriate shape
                    let json_bytes = serialize_query_results(&query_results)?;
                    producer.provide_data(&pkrange_id, request.id, &json_bytes, next_token)?;
                } else {
                    return Err(ErrorKind::UnknownPartitionKeyRange
                        .with_message(format!("unknown partition key range ID: {pkrange_id}")));
                }
            }

            // Now drain the items from the producer.
            loop {
                let result = producer.produce_item()?;
                let has_value = result.value.is_some(); // Capture Some/None state before we consume it.
                if let Some(value) = result.value {
                    let payload = value.into_payload().unwrap();
                    let item = serde_json::from_str(payload.get()).unwrap();
                    items.push(item);
                }

                if result.terminated {
                    return Ok(items);
                }

                if !has_value {
                    break;
                }
            }

            // Loop back around to check for requests.
        }
    }

    #[test]
    pub fn unordered_strategy_orders_by_partition_key_minimum(
    ) -> Result<(), Box<dyn std::error::Error>> {
        // The partitions are "Vec<(Option<String>, Vec<Item>)>", where the first element is the continuation token
        // and the second element is the list of items for that partition.
        let mut partition0: VecDeque<TestPage> = VecDeque::new();
        let mut partition1: VecDeque<TestPage> = VecDeque::new();

        /// Generates a page of test items for a given partition.
        fn fill_page(
            partition: &mut VecDeque<TestPage>,
            pkrange_id: &str,
            start_id: usize,
            count: usize,
            continuation: Option<String>,
        ) -> crate::Result<()> {
            // NOTE: A PKRange ID is NOT the same as a partition key, but in our testing it can serve that purpose.

            let mut page = Vec::new();
            for i in 0..count {
                let id = format!("item{}", start_id + i);
                page.push(create_item(pkrange_id, id, Vec::new()));
            }

            partition.push_back((continuation, page));
            Ok(())
        }

        // Two pages of 5 items for each partition
        fill_page(&mut partition0, "partition0", 0, 5, None)?;
        fill_page(
            &mut partition0,
            "partition0",
            5,
            5,
            Some("p0c0".to_string()),
        )?;
        fill_page(&mut partition1, "partition1", 0, 5, None)?;
        fill_page(
            &mut partition1,
            "partition1",
            5,
            5,
            Some("p1c0".to_string()),
        )?;

        let mut producer = ItemProducer::unordered(
            vec![
                PartitionKeyRange::new("partition0", "00", "99"),
                PartitionKeyRange::new("partition1", "99", "FF"),
            ],
            QueryResultShape::RawPayload,
        );

        let items = run_producer(
            &mut producer,
            HashMap::from([
                ("partition0".to_string(), partition0),
                ("partition1".to_string(), partition1),
            ]),
        )?;

        assert_eq!(
            vec![
                Item::new("item0", "partition0", "partition0 / item0"),
                Item::new("item1", "partition0", "partition0 / item1"),
                Item::new("item2", "partition0", "partition0 / item2"),
                Item::new("item3", "partition0", "partition0 / item3"),
                Item::new("item4", "partition0", "partition0 / item4"),
                Item::new("item5", "partition0", "partition0 / item5"),
                Item::new("item6", "partition0", "partition0 / item6"),
                Item::new("item7", "partition0", "partition0 / item7"),
                Item::new("item8", "partition0", "partition0 / item8"),
                Item::new("item9", "partition0", "partition0 / item9"),
                Item::new("item0", "partition1", "partition1 / item0"),
                Item::new("item1", "partition1", "partition1 / item1"),
                Item::new("item2", "partition1", "partition1 / item2"),
                Item::new("item3", "partition1", "partition1 / item3"),
                Item::new("item4", "partition1", "partition1 / item4"),
                Item::new("item5", "partition1", "partition1 / item5"),
                Item::new("item6", "partition1", "partition1 / item6"),
                Item::new("item7", "partition1", "partition1 / item7"),
                Item::new("item8", "partition1", "partition1 / item8"),
                Item::new("item9", "partition1", "partition1 / item9"),
            ],
            items
        );

        Ok(())
    }

    #[test]
    pub fn streaming_strategy_merges_ordered_streams_of_data(
    ) -> Result<(), Box<dyn std::error::Error>> {
        let mut partition0: VecDeque<TestPage> = VecDeque::new();
        let mut partition1: VecDeque<TestPage> = VecDeque::new();

        // Partition 0 has two pages, but the second is empty (this can happen in real scenarios).
        partition0.push_back((
            None,
            vec![
                create_item(
                    "partition0",
                    "item0",
                    vec![json!({"item": 1}), json!({"item": "aaaa"})],
                ),
                create_item(
                    "partition0",
                    "item1",
                    vec![json!({"item": 2}), json!({"item": "yyyy"})],
                ),
                create_item(
                    "partition0",
                    "item2",
                    vec![json!({"item": 6}), json!({"item": "zzzz"})],
                ),
            ],
        ));
        partition0.push_back((Some("p0c0".to_string()), vec![]));

        // Partition 1 doesn't have a second page, so it will be exhausted after the first page.
        partition1.push_back((
            None,
            vec![
                create_item(
                    "partition1",
                    "item0",
                    vec![json!({"item": 1}), json!({"item": "zzzz"})],
                ),
                create_item(
                    "partition1",
                    "item1",
                    vec![json!({"item": 2}), json!({"item": "bbbb"})],
                ),
                create_item(
                    "partition1",
                    "item2",
                    vec![json!({"item": 3}), json!({"item": "zzzz"})],
                ),
                create_item(
                    "partition1",
                    "item3",
                    vec![json!({"item": 7}), json!({"item": "zzzz"})],
                ),
                create_item(
                    "partition1",
                    "item4",
                    vec![json!({"item": 8}), json!({"item": "zzzz"})],
                ),
                create_item(
                    "partition1",
                    "item5",
                    vec![json!({"item": 9}), json!({"item": "zzzz"})],
                ),
            ],
        ));

        let mut producer = ItemProducer::streaming(
            vec![
                PartitionKeyRange::new("partition0", "00", "99"),
                PartitionKeyRange::new("partition1", "99", "FF"),
            ],
            vec![SortOrder::Ascending, SortOrder::Descending],
        );

        // We should stop once any partition's queue is empty.
        let items = run_producer(
            &mut producer,
            HashMap::from([
                ("partition0".to_string(), partition0),
                ("partition1".to_string(), partition1),
            ]),
        )?;

        assert_eq!(
            vec![
                Item::new("item0", "partition1", "partition1 / item0"),
                Item::new("item0", "partition0", "partition0 / item0"),
                Item::new("item1", "partition0", "partition0 / item1"),
                Item::new("item1", "partition1", "partition1 / item1"),
                Item::new("item2", "partition1", "partition1 / item2"),
                Item::new("item2", "partition0", "partition0 / item2"),
                Item::new("item3", "partition1", "partition1 / item3"),
                Item::new("item4", "partition1", "partition1 / item4"),
                Item::new("item5", "partition1", "partition1 / item5"),
            ],
            items
        );

        Ok(())
    }

    #[test]
    pub fn nonstreaming_strategy_buffers_all_results_before_ordering(
    ) -> Result<(), Box<dyn std::error::Error>> {
        let mut partition0: VecDeque<TestPage> = VecDeque::new();
        let mut partition1: VecDeque<TestPage> = VecDeque::new();

        // For this test, we basically use the same data as the streaming strategy, but each partition's results are not pre-sorted, in fact they're reverse-sorted.

        // Partition 0 has two pages, but the second is empty (this can happen in real scenarios).
        partition0.push_back((
            None,
            vec![
                create_item(
                    "partition0",
                    "item2",
                    vec![json!({"item": 6}), json!({"item": "zzzz"})],
                ),
                create_item(
                    "partition0",
                    "item1",
                    vec![json!({"item": 2}), json!({"item": "yyyy"})],
                ),
                create_item(
                    "partition0",
                    "item0",
                    vec![json!({"item": 1}), json!({"item": "aaaa"})],
                ),
            ],
        ));
        partition0.push_back((Some("p0c0".to_string()), vec![]));

        // Partition 1 doesn't have a second page, so it will be exhausted after the first page.
        partition1.push_back((
            None,
            vec![
                create_item(
                    "partition1",
                    "item5",
                    vec![json!({"item": 9}), json!({"item": "zzzz"})],
                ),
                create_item(
                    "partition1",
                    "item4",
                    vec![json!({"item": 8}), json!({"item": "zzzz"})],
                ),
                create_item(
                    "partition1",
                    "item3",
                    vec![json!({"item": 7}), json!({"item": "zzzz"})],
                ),
                create_item(
                    "partition1",
                    "item2",
                    vec![json!({"item": 3}), json!({"item": "zzzz"})],
                ),
                create_item(
                    "partition1",
                    "item1",
                    vec![json!({"item": 2}), json!({"item": "bbbb"})],
                ),
                create_item(
                    "partition1",
                    "item0",
                    vec![json!({"item": 1}), json!({"item": "zzzz"})],
                ),
            ],
        ));

        let mut producer = ItemProducer::non_streaming(
            vec![
                PartitionKeyRange::new("partition0", "00", "99"),
                PartitionKeyRange::new("partition1", "99", "FF"),
            ],
            vec![SortOrder::Ascending, SortOrder::Descending],
        );

        // We should stop once any partition's queue is empty.
        let items = run_producer(
            &mut producer,
            HashMap::from([
                ("partition0".to_string(), partition0),
                ("partition1".to_string(), partition1),
            ]),
        )?;

        assert_eq!(
            vec![
                Item::new("item0", "partition1", "partition1 / item0"),
                Item::new("item0", "partition0", "partition0 / item0"),
                Item::new("item1", "partition0", "partition0 / item1"),
                Item::new("item1", "partition1", "partition1 / item1"),
                Item::new("item2", "partition1", "partition1 / item2"),
                Item::new("item2", "partition0", "partition0 / item2"),
                Item::new("item3", "partition1", "partition1 / item3"),
                Item::new("item4", "partition1", "partition1 / item4"),
                Item::new("item5", "partition1", "partition1 / item5"),
            ],
            items
        );

        Ok(())
    }
}<|MERGE_RESOLUTION|>--- conflicted
+++ resolved
@@ -45,14 +45,11 @@
     Streaming(StreamingStrategy),
     /// Results should be merged by comparing the sort order of the `ORDER BY` items. Results cannot be streamed, because each partition will provide data in a local order.
     NonStreaming(NonStreamingStrategy),
-<<<<<<< HEAD
     /// Results should be merged by reading each partition individually, exhausting one partition before moving to the next.
     /// Final ordering should happen once all results are available.
     ReadMany(ReadManyStrategy),
-=======
     /// The query is a hybrid search query.
     Hybrid(HybridSearchStrategy),
->>>>>>> 81c9b0e9
 }
 
 pub fn create_partition_state(
@@ -159,14 +156,14 @@
         Self::NonStreaming(NonStreamingStrategy::new(pkranges, sorting))
     }
 
-<<<<<<< HEAD
     /// Creates a producer for read many operations.
     ///
     /// This strategy processes query chunks sequentially, where each chunk will map to its own partition key range.
     /// It will exhaust one chunk completely before moving to the next.
     pub fn read_many(query_chunks: Vec<HashMap<String, Vec<(usize, String, String)>>>) -> Self {
         Self::ReadMany(ReadManyStrategy::new(query_chunks))
-=======
+    }
+
     /// Creates a producer for Hybrid search queries (which include Full-Text searches, and Rank Fusion operations)
     pub fn hybrid(
         pkranges: impl IntoIterator<Item = PartitionKeyRange>,
@@ -176,7 +173,6 @@
             pkranges,
             hybrid_search_query_info,
         )?))
->>>>>>> 81c9b0e9
     }
 
     /// Gets the [`DataRequest`]s that must be performed in order to add additional data to the partition buffers.
@@ -186,11 +182,8 @@
             ItemProducer::Unordered(s) => Ok(s.requests()),
             ItemProducer::Streaming(s) => Ok(s.requests()),
             ItemProducer::NonStreaming(s) => Ok(s.requests()),
-<<<<<<< HEAD
             ItemProducer::ReadMany(s) => Ok(s.requests()),
-=======
             ItemProducer::Hybrid(s) => s.requests(),
->>>>>>> 81c9b0e9
         }
     }
 
@@ -206,11 +199,8 @@
             ItemProducer::Unordered(s) => s.provide_data(pkrange_id, data, continuation),
             ItemProducer::Streaming(s) => s.provide_data(pkrange_id, data, continuation),
             ItemProducer::NonStreaming(s) => s.provide_data(pkrange_id, data, continuation),
-<<<<<<< HEAD
             ItemProducer::ReadMany(s) => s.provide_data(pkrange_id, data, continuation),
-=======
             ItemProducer::Hybrid(s) => s.provide_data(pkrange_id, request_id, data, continuation),
->>>>>>> 81c9b0e9
         }
     }
 
@@ -221,11 +211,8 @@
             ItemProducer::Unordered(s) => s.produce_item(),
             ItemProducer::Streaming(s) => s.produce_item(),
             ItemProducer::NonStreaming(s) => s.produce_item(),
-<<<<<<< HEAD
             ItemProducer::ReadMany(s) => s.produce_item(),
-=======
             ItemProducer::Hybrid(s) => s.produce_item(),
->>>>>>> 81c9b0e9
         }
     }
 }
