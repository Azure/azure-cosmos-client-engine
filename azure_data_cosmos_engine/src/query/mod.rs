--- conflicted
+++ resolved
@@ -3,6 +3,7 @@
 
 use std::borrow::Cow;
 
+use azure_data_cosmos::query;
 use serde::Deserialize;
 
 mod aggregators;
@@ -124,28 +125,21 @@
     pub pkrange_id: Cow<'static, str>,
     pub continuation: Option<String>,
     pub query: Option<String>,
-<<<<<<< HEAD
-=======
     pub include_parameters: bool,
->>>>>>> 81c9b0e9
 }
 
 impl DataRequest {
     pub fn new(
-<<<<<<< HEAD
+        id: u64,
         pkrange_id: impl Into<Cow<'static, str>>,
         continuation: Option<String>,
         query: Option<String>,
-=======
-        id: u64,
-        pkrange_id: impl Into<Cow<'static, str>>,
-        continuation: Option<String>,
     ) -> Self {
         Self {
             id,
             pkrange_id: pkrange_id.into(),
             continuation,
-            query: None,
+            query: query,
             include_parameters: true,
         }
     }
@@ -156,18 +150,13 @@
         continuation: Option<String>,
         query: impl Into<String>,
         include_parameters: bool,
->>>>>>> 81c9b0e9
     ) -> Self {
         Self {
             id,
             pkrange_id: pkrange_id.into(),
             continuation,
-<<<<<<< HEAD
-            query,
-=======
             query: Some(query.into()),
             include_parameters,
->>>>>>> 81c9b0e9
         }
     }
 }
