--- conflicted
+++ resolved
@@ -4,14 +4,10 @@
 use std::{collections::HashMap, ffi::CStr, str::FromStr};
 
 use crate::{
-<<<<<<< HEAD
-    query::{node::AggregatePipelineNode, query_result::QueryResultShape, ItemIdentity},
-=======
     query::{
         node::AggregatePipelineNode, plan::HybridSearchQueryInfo, query_result::QueryResultShape,
-        QueryInfo,
+        QueryInfo, ItemIdentity
     },
->>>>>>> 81c9b0e9
     ErrorKind,
 };
 
@@ -355,10 +351,7 @@
         }
 
         let requests = self.producer.data_requests()?;
-<<<<<<< HEAD
         tracing::debug!(requests = ?requests, "REQUESTS for next pipeline turn");
-=======
->>>>>>> 81c9b0e9
 
         Ok(PipelineResponse {
             items,
