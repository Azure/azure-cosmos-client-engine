--- conflicted
+++ resolved
@@ -1,17 +1,22 @@
 # Release History
+
+## 0.4.0 (Unreleased)
+
+### Features Added
+
+* Added support for hierarchical partitition keys to get the effective partition key string. - [PR 54](https://github.com/Azure/azure-cosmos-client-engine/pull/54)
+
+### Breaking Changes
+
+### Bugs Fixed
+
+### Other Change
 
 ## 0.3.0 (2025-11-20)
 
-### Features Added
-
-<<<<<<< HEAD
-* Added support for hierarchical partitition keys to get the effective partition key string. - [PR 54](https://github.com/Azure/azure-cosmos-client-engine/pull/54)
-
 ### Breaking Changes
-=======
 * Support for Hybrid and Full-Text queries - [PR 51](https://github.com/Azure/azure-cosmos-client-engine/pull/51)
 * Update APIs to support providing multiple results to the pipeline at once - [PR 51](https://github.com/Azure/azure-cosmos-client-engine/pull/51)
->>>>>>> c2e0c297
 
 ## 0.2.0 (2025-11-04)
 
